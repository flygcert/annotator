# I18N
gettext = null

if Gettext?
  _gettext = new Gettext(domain: "annotator")
  gettext = (msgid) -> _gettext.gettext(msgid)
else
  gettext = (msgid) -> msgid

_t = (msgid) -> gettext(msgid)

unless jQuery?.fn?.jquery
  console.error(_t("Annotator requires jQuery: have you included lib/vendor/jquery.js?"))

unless JSON and JSON.parse and JSON.stringify
  console.error(_t("Annotator requires a JSON implementation: have you included lib/vendor/json2.js?"))

$ = jQuery.sub();

$.flatten = (array) ->
  flatten = (ary) ->
    flat = []

    for el in ary
      flat = flat.concat(if el and $.isArray(el) then flatten(el) else el)

    return flat

  flatten(array)

# PluginFactory. Make a jQuery plugin out of a Class.
$.plugin = (name, object) ->
  # create a new plugin with the given name on the global jQuery object
  jQuery.fn[name] = (options) ->

    args = Array::slice.call(arguments, 1)
    this.each ->

      # check the data() cache, if it's there we'll call the method requested
      instance = $.data(this, name)
      if instance
        options && instance[options].apply(instance, args)
      else
        instance = new object(this, options)
        $.data(this, name, instance)

# Public: Finds all text nodes within the elements in the current collection.
#
# Returns a new jQuery collection of text nodes.
$.fn.textNodes = ->
  getTextNodes = (node) ->
    # textNode nodeType == 3
    if node and node.nodeType != 3
      nodes = []

      # If not a comment then traverse children collecting text nodes.
      # We traverse the child nodes manually rather than using the .childNodes
      # property because IE9 does not update the .childNodes property after
      # .splitText() is called on a child text node.
      if node.nodeType != 8
        # Start at the last child and walk backwards through siblings.
        node = node.lastChild
        while node
          nodes.push getTextNodes(node)
          node = node.previousSibling

      # Finally reverse the array so that nodes are in the correct order.
      return nodes.reverse()
    else
      return node

  this.map -> $.flatten(getTextNodes(this))

$.fn.xpath = (relativeRoot) ->
<<<<<<< HEAD
  jq = this.map ->
    path = ''
    elem = this

    # elementNode nodeType == 1
    while elem and elem.nodeType == 1 and elem isnt relativeRoot
      tagName = elem.tagName.replace(":", "\\:")
      idx = $(elem.parentNode).children(tagName).index(elem) + 1
      idx  = "[#{idx}]"
      path = "/" + elem.tagName.toLowerCase() + idx + path
      elem = elem.parentNode

    path

  jq.get()
=======
  try
    result = simpleXPathJQuery.call this, relativeRoot
  catch exception
    console.log "jQuery-based XPath construction failed! Falling back to manual."
    result = simpleXPathPure.call this, relativeRoot
  result

$.xpath = (xp, root) ->
  steps = xp.substring(1).split("/")
  node = root
  for step in steps
    [name, idx] = step.split "["
    idx = if idx? then parseInt (idx?.split "]")[0] else 1
    node = findChild node, name.toLowerCase(), idx

  node
>>>>>>> 5c7368ac

$.escape = (html) ->
  html.replace(/&(?!\w+;)/g, '&amp;').replace(/</g, '&lt;').replace(/>/g, '&gt;').replace(/"/g, '&quot;')

$.fn.escape = (html) ->
  if arguments.length
    return this.html($.escape(html))

  this.html()

# Create a jQuery reverse function, but watch out for prototype.js
$.fn.reverse = []._reverse or [].reverse<|MERGE_RESOLUTION|>--- conflicted
+++ resolved
@@ -72,23 +72,6 @@
   this.map -> $.flatten(getTextNodes(this))
 
 $.fn.xpath = (relativeRoot) ->
-<<<<<<< HEAD
-  jq = this.map ->
-    path = ''
-    elem = this
-
-    # elementNode nodeType == 1
-    while elem and elem.nodeType == 1 and elem isnt relativeRoot
-      tagName = elem.tagName.replace(":", "\\:")
-      idx = $(elem.parentNode).children(tagName).index(elem) + 1
-      idx  = "[#{idx}]"
-      path = "/" + elem.tagName.toLowerCase() + idx + path
-      elem = elem.parentNode
-
-    path
-
-  jq.get()
-=======
   try
     result = simpleXPathJQuery.call this, relativeRoot
   catch exception
@@ -105,7 +88,6 @@
     node = findChild node, name.toLowerCase(), idx
 
   node
->>>>>>> 5c7368ac
 
 $.escape = (html) ->
   html.replace(/&(?!\w+;)/g, '&amp;').replace(/</g, '&lt;').replace(/>/g, '&gt;').replace(/"/g, '&quot;')
