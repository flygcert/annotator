Annotator = require('annotator')
Store = require('../../../src/plugin/store')

describe "Annotator.Plugin.Store", ->
  store = null
  server = null

  beforeEach ->
<<<<<<< HEAD
    store = new Annotator.Plugin.Store()
    sinon.stub($, 'ajax').returns({})

  afterEach ->
    $.ajax.restore()

  xit "should somehow ensure that it sends auth tokens if necessary"
    # authMock = {
    #   withToken: sinon.spy()
    # }
    # store.annotator.plugins.Auth = authMock

    # store.pluginInit()
    # assert.isTrue(authMock.withToken.calledWith(store._getAnnotations))

  it "create should trigger a POST request", ->
    store.create({text: "Donkeys on giraffes"})
    [_, opts] = $.ajax.args[0]
    assert.equal("POST", opts.type)

  it "update should trigger a PUT request", ->
    store.update({text: "Donkeys on giraffes", id: 123})
    [_, opts] = $.ajax.args[0]
    assert.equal("PUT", opts.type)
=======
    element = $('<div></div>')[0]
    store = new Store(element, {autoFetch: false})
    store.annotator = {
      plugins: {}
      loadAnnotations: sinon.spy()
    }

  describe "events", ->
    it "should call Store#annotationCreated when the annotationCreated is fired", ->
      sinon.stub(store, 'annotationCreated')
      store.element.trigger('annotationCreated', ['annotation1'])
      assert.isTrue(store.annotationCreated.calledWith('annotation1'))

    it "should call Store#annotationUpdated when the annotationUpdated is fired", ->
      sinon.stub(store, 'annotationUpdated')
      store.element.trigger('annotationUpdated', ['annotation1'])
      assert.isTrue(store.annotationUpdated.calledWith('annotation1'))

    it "should call Store#annotationDeleted when the annotationDeleted is fired", ->
      sinon.stub(store, 'annotationDeleted')
      store.element.trigger('annotationDeleted', ['annotation1'])
      assert.isTrue(store.annotationDeleted.calledWith('annotation1'))

  describe "pluginInit", ->
    it "should call Store#_getAnnotations() if no Auth plugin is loaded", ->
      sinon.stub(store, '_getAnnotations')
      store.pluginInit()
      assert(store._getAnnotations.calledOnce)

    it "should call Auth#withToken() if Auth plugin is loaded", ->
      authMock = {
        withToken: sinon.spy()
      }
      store.annotator.plugins.Auth = authMock

      store.pluginInit()
      assert.isTrue(authMock.withToken.calledWith(store._getAnnotations))

  describe "_getAnnotations", ->
    it "should call Store#loadAnnotations() if @options.loadFromSearch is not present", ->
      sinon.stub(store, 'loadAnnotations')
      store._getAnnotations()
      assert(store.loadAnnotations.calledOnce)

    it "should call Store#loadAnnotationsFromSearch() if @options.loadFromSearch is present", ->
      sinon.stub(store, 'loadAnnotationsFromSearch')

      store.options.loadFromSearch = {}
      store._getAnnotations()

      assert.isTrue(store.loadAnnotationsFromSearch.calledWith(store.options.loadFromSearch))

  describe "annotationCreated", ->
    annotation = null
>>>>>>> c44895b9

  it "delete should trigger a DELETE request", ->
    store.delete({text: "Donkeys on giraffes", id: 123})
    [_, opts] = $.ajax.args[0]
    assert.equal("DELETE", opts.type)

  it "create URL should be /store/annotations by default", ->
    store.create({text: "Donkeys on giraffes"})
    [url, _] = $.ajax.args[0]
    assert.equal("/store/annotations", url)

  it "update URL should be /store/annotations/:id by default", ->
    store.update({text: "Donkeys on giraffes", id: 123})
    [url, _] = $.ajax.args[0]
    assert.equal("/store/annotations/123", url)

  it "delete URL should be /store/annotations/:id by default", ->
    store.delete({text: "Donkeys on giraffes", id: 123})
    [url, _] = $.ajax.args[0]
    assert.equal("/store/annotations/123", url)

  it "should request custom URLs as specified by its options", ->
    store.options.prefix = '/some/prefix'
    store.options.urls.create = '/createMe'
    store.options.urls.update = '/:id/updateMe'
    store.options.urls.destroy = '/:id/destroyMe'

    store.create({text: "Donkeys on giraffes"})
    store.update({text: "Donkeys on giraffes", id: 123})
    store.delete({text: "Donkeys on giraffes", id: 123})

    [url, _] = $.ajax.args[0]
    assert.equal('/some/prefix/createMe', url)

    [url, _] = $.ajax.args[1]
    assert.equal('/some/prefix/123/updateMe', url)

    [url, _] = $.ajax.args[2]
    assert.equal('/some/prefix/123/destroyMe', url)

  it "should generate URLs correctly with an empty prefix", ->
    store.options.prefix = ''
    store.options.urls.create = '/createMe'
    store.options.urls.update = '/:id/updateMe'
    store.options.urls.destroy = '/:id/destroyMe'

    store.create({text: "Donkeys on giraffes"})
    store.update({text: "Donkeys on giraffes", id: 123})
    store.delete({text: "Donkeys on giraffes", id: 123})

    [url, _] = $.ajax.args[0]
    assert.equal('/createMe', url)

    [url, _] = $.ajax.args[1]
    assert.equal('/123/updateMe', url)

    [url, _] = $.ajax.args[2]
    assert.equal('/123/destroyMe', url)

  it "should generate URLs with substitution markers in query strings", ->
    store.options.prefix = '/some/prefix'
    store.options.urls.update = '/update?foo&id=:id'
    store.options.urls.destroy = '/delete?id=:id&foo'

    store.update({text: "Donkeys on giraffes", id: 123})
    store.delete({text: "Donkeys on giraffes", id: 123})

    [url, _] = $.ajax.args[0]
    assert.equal('/some/prefix/update?foo&id=123', url)

    [url, _] = $.ajax.args[1]
    assert.equal('/some/prefix/delete?id=123&foo', url)

  xit "should allow plugins to set custom headers (...from the data property 'annotator:headers'?)"
    # sinon.stub(store, '_methodFor').returns('GET')
    # sinon.stub(store.element, 'data').returns({
    #   'x-custom-header-one':   'mycustomheader'
    #   'x-custom-header-two':   'mycustomheadertwo'
    #   'x-custom-header-three': 'mycustomheaderthree'
    # })

    # action   = 'read'
    # data     = {}

    # options = store._apiRequestOptions(action, data)

    # assert.deepEqual(options.headers, {
    #   'x-custom-header-one':   'mycustomheader'
    #   'x-custom-header-two':   'mycustomheadertwo'
    #   'x-custom-header-three': 'mycustomheaderthree'
    # })


  it "should emulate new-fangled HTTP if emulateHTTP is true", ->
    store.options.emulateHTTP = true
    store.delete({text: "Donkeys on giraffes", id: 123})
    [_, opts] = $.ajax.args[0]

    assert.equal(opts.type, 'POST')
    assert.deepEqual(opts.headers, 'X-HTTP-Method-Override': 'DELETE')

  it "should emulate proper JSON handling if emulateJSON is true", ->
    store.options.emulateJSON = true
    store.delete({id: 123})
    [_, opts] = $.ajax.args[0]

    assert.deepEqual({json: '{"id":123}'}, opts.data)
    assert.isUndefined(opts.contentType)

  it "should append _method to the form data if emulateHTTP and emulateJSON are both true", ->
    store.options.emulateHTTP = true
    store.options.emulateJSON = true
    store.delete({id: 123})
    [_, opts] = $.ajax.args[0]

    assert.deepEqual(opts.data, {
      _method: 'DELETE',
      json: '{"id":123}',
    })

  describe "_onError", ->
    message = null
    requests = [
      {}
      {}
      {_action: 'read', _id: 'jim'}
      {_action: 'search'}
      {_action: 'read'}
      {status: 401, _action: 'delete', '_id': 'cake'}
      {status: 404, _action: 'delete', '_id': 'cake'}
      {status: 500, _action: 'delete', '_id': 'cake'}
    ]

    beforeEach ->
      sinon.stub(Annotator, 'showNotification')
      sinon.stub(console,   'error')

      store._onError requests.shift()
      message = Annotator.showNotification.lastCall.args[0]

    afterEach ->
      Annotator.showNotification.restore()
      console.error.restore()

    it "should call call Annotator.showNotification() with a message and error style", ->
      assert(Annotator.showNotification.calledOnce)
      assert.equal(Annotator.showNotification.lastCall.args[1], Annotator.Notification.ERROR)

    it "should call console.error with a message", ->
      assert(console.error.calledOnce)

    it "should give a default message if xhr.status id not provided", ->
      assert.equal(message, "Sorry we could not read this annotation")

    it "should give a default specific message if xhr._action is 'search'", ->
      assert.equal(message, "Sorry we could not search the store for annotations")

    it "should give a default specific message if xhr._action is 'read' and there is no xhr._id", ->
      assert.equal(message, "Sorry we could not read the annotations from the store")

    it "should give a specific message if xhr.status == 401", ->
      assert.equal(message, "Sorry you are not allowed to delete this annotation")

    it "should give a specific message if xhr.status == 404", ->
      assert.equal(message, "Sorry we could not connect to the annotations store")

    it "should give a specific message if xhr.status == 500", ->
      assert.equal(message, "Sorry something went wrong with the annotation store")<|MERGE_RESOLUTION|>--- conflicted
+++ resolved
@@ -6,7 +6,6 @@
   server = null
 
   beforeEach ->
-<<<<<<< HEAD
     store = new Annotator.Plugin.Store()
     sinon.stub($, 'ajax').returns({})
 
@@ -31,62 +30,6 @@
     store.update({text: "Donkeys on giraffes", id: 123})
     [_, opts] = $.ajax.args[0]
     assert.equal("PUT", opts.type)
-=======
-    element = $('<div></div>')[0]
-    store = new Store(element, {autoFetch: false})
-    store.annotator = {
-      plugins: {}
-      loadAnnotations: sinon.spy()
-    }
-
-  describe "events", ->
-    it "should call Store#annotationCreated when the annotationCreated is fired", ->
-      sinon.stub(store, 'annotationCreated')
-      store.element.trigger('annotationCreated', ['annotation1'])
-      assert.isTrue(store.annotationCreated.calledWith('annotation1'))
-
-    it "should call Store#annotationUpdated when the annotationUpdated is fired", ->
-      sinon.stub(store, 'annotationUpdated')
-      store.element.trigger('annotationUpdated', ['annotation1'])
-      assert.isTrue(store.annotationUpdated.calledWith('annotation1'))
-
-    it "should call Store#annotationDeleted when the annotationDeleted is fired", ->
-      sinon.stub(store, 'annotationDeleted')
-      store.element.trigger('annotationDeleted', ['annotation1'])
-      assert.isTrue(store.annotationDeleted.calledWith('annotation1'))
-
-  describe "pluginInit", ->
-    it "should call Store#_getAnnotations() if no Auth plugin is loaded", ->
-      sinon.stub(store, '_getAnnotations')
-      store.pluginInit()
-      assert(store._getAnnotations.calledOnce)
-
-    it "should call Auth#withToken() if Auth plugin is loaded", ->
-      authMock = {
-        withToken: sinon.spy()
-      }
-      store.annotator.plugins.Auth = authMock
-
-      store.pluginInit()
-      assert.isTrue(authMock.withToken.calledWith(store._getAnnotations))
-
-  describe "_getAnnotations", ->
-    it "should call Store#loadAnnotations() if @options.loadFromSearch is not present", ->
-      sinon.stub(store, 'loadAnnotations')
-      store._getAnnotations()
-      assert(store.loadAnnotations.calledOnce)
-
-    it "should call Store#loadAnnotationsFromSearch() if @options.loadFromSearch is present", ->
-      sinon.stub(store, 'loadAnnotationsFromSearch')
-
-      store.options.loadFromSearch = {}
-      store._getAnnotations()
-
-      assert.isTrue(store.loadAnnotationsFromSearch.calledWith(store.options.loadFromSearch))
-
-  describe "annotationCreated", ->
-    annotation = null
->>>>>>> c44895b9
 
   it "delete should trigger a DELETE request", ->
     store.delete({text: "Donkeys on giraffes", id: 123})
