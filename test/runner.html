--- conflicted
+++ resolved
@@ -28,28 +28,16 @@
     <script src="/lib/annotator.js"></script>
     <script src="/test/helpers.js"></script>
 
-<<<<<<< HEAD
-    <script src="spec/util_spec.js"></script>
-    <script src="spec/factory_spec.js"></script>
-    <script src="spec/delegator_spec.js"></script>
-    <script src="spec/annotator_spec.js"></script>
-    <script src="spec/range_spec.js"></script>
-    <script src="spec/xpath_spec.js"></script>
-    <script src="spec/widget_spec.js"></script>
-    <script src="spec/editor_spec.js"></script>
-    <script src="spec/viewer_spec.js"></script>
-    <script src="spec/notification_spec.js"></script>
-=======
     <script src="/test/spec/util_spec.js"></script>
     <script src="/test/spec/factory_spec.js"></script>
     <script src="/test/spec/delegator_spec.js"></script>
     <script src="/test/spec/annotator_spec.js"></script>
     <script src="/test/spec/range_spec.js"></script>
+    <script src="/test/spec/xpath_spec.js"></script>
     <script src="/test/spec/widget_spec.js"></script>
     <script src="/test/spec/editor_spec.js"></script>
     <script src="/test/spec/viewer_spec.js"></script>
     <script src="/test/spec/notification_spec.js"></script>
->>>>>>> 590e5a92
 
     <script src="/test/spec/annotations_spec.js"></script>
     <script src="/test/spec/nullstore_spec.js"></script>
