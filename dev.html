<!DOCTYPE html>
<html lang="en">
  <head>
    <meta charset="utf-8">
    <title>JS annotation test</title>

    <script src="lib/vendor/jquery.js"></script>
    <script src="lib/vendor/json2.js"></script>

    <script src="lib/annotator.js"></script>
<<<<<<< HEAD
    <script src="lib/registry.js"></script>
    <script src="lib/widget.js"></script>
    <script src="lib/editor.js"></script>
    <script src="lib/viewer.js"></script>
    <script src="lib/notification.js"></script>
    <script src="lib/xpath.js"></script>
=======
>>>>>>> c44895b9
    <script src="lib/plugin/store.js"></script>
    <script src="lib/plugin/permissions.js"></script>
    <script src="lib/plugin/annotateitpermissions.js"></script>
    <script src="lib/plugin/auth.js"></script>
    <script src="lib/plugin/tags.js"></script>
    <script src="lib/plugin/unsupported.js"></script>
    <script src="lib/plugin/filter.js"></script>

    <link rel="stylesheet" type="text/css" href="css/annotator.css">
  </head>

  <body>
    <header>
      <h1>Javascript annotation service test</h1>
    </header>

    <div id="airlock">
      <p><strong>Pellentesque habitant morbi tristique</strong> senectus et netus et malesuada fames ac turpis egestas. Vestibulum tortor quam, feugiat vitae, ultricies eget, tempor sit amet, ante. Donec eu libero sit amet quam egestas semper. <em>Aenean ultricies mi vitae est.</em> Mauris placerat eleifend leo. Quisque sit amet est et sapien ullamcorper pharetra. Vestibulum erat wisi, condimentum sed, <code>commodo vitae</code>, ornare sit amet, wisi. Aenean fermentum, elit eget tincidunt condimentum, eros ipsum rutrum orci, sagittis tempus lacus enim ac dui. <a href="#">Donec non enim</a> in turpis pulvinar facilisis. Ut felis.</p>

      <h2>Header Level 2</h2>

      <ol>
         <li>Lorem ipsum dolor sit amet, consectetuer adipiscing elit.</li>
         <li>Aliquam tincidunt mauris eu risus.</li>
      </ol>

      <blockquote><p>Lorem ipsum dolor sit amet, consectetur adipiscing elit. Vivamus magna. Cras in mi at felis aliquet congue. Ut a est eget ligula molestie gravida. Curabitur massa. Donec eleifend, libero at sagittis mollis, tellus est malesuada tellus, at luctus turpis elit sit amet quam. Vivamus pretium ornare est.</p></blockquote>

      <h3>Header Level 3</h3>

      <ul>
         <li id="listone">Lorem ipsum dolor sit amet, consectetuer adipiscing elit.</li>
         <li id="listtwo">Aliquam tincidunt mauris eu risus.</li>
      </ul>

      <pre><code>
      #header h1 a {
        display: block;
        width: 300px;
        height: 80px;
      }
      </code></pre>

      <table>
        <thead>
          <tr>
            <td>Heading One</td>
            <td>Heading Two</td>
            <td>Heading Three</td>
          </tr>
        </thead>
        <tbody>
          <tr>
            <th>Side One</th>
            <td>Lorem ipsum dolor sit amet, consectetuer adipiscing elit.</td>
            <td>Lorem ipsum dolor sit amet, consectetuer adipiscing elit.</td>
          </tr>
          <tr>
            <th>Side Two</th>
            <td>Lorem ipsum dolor sit amet, consectetuer adipiscing elit.</td>
            <td>Lorem ipsum dolor sit amet, consectetuer adipiscing elit.</td>
          </tr>
          <tr>
            <th>Side Three</th>
            <td>Lorem ipsum dolor sit amet, consectetuer adipiscing elit.</td>
            <td>Lorem ipsum dolor sit amet, consectetuer adipiscing elit.</td>
          </tr>
          <tr>
            <th>Side Four</th>
            <td>Lorem ipsum dolor sit amet, consectetuer adipiscing elit.</td>
            <td>Lorem ipsum dolor sit amet, consectetuer adipiscing elit.</td>
          </tr>
        </tbody>
      </table>
    </div>

    <script>
      var devAnnotator, devStore;
      (function ($) {
        var elem = document.getElementById('airlock');

        devStore = new Annotator.Plugin.Store({
          prefix: 'http://localhost:5000',
          loadFromSearch: {
            uri: 'http://localhost/annotator/dev.html'
          },
          annotationData: {
            uri: 'http://localhost/annotator/dev.html'
          }
        });

        devAnnotator = new Annotator(elem, {store: devStore})
          .addPlugin('Auth', {
            tokenUrl: 'http://localhost:4000/api/token'
          })
          .addPlugin('Unsupported')
          .addPlugin('AnnotateItPermissions');

        devAnnotator.plugins.Auth.withToken(function (tok) {
          console.log(tok);
        })

      }(jQuery));
    </script>
  </body>


</html>
<|MERGE_RESOLUTION|>--- conflicted
+++ resolved
@@ -8,15 +8,6 @@
     <script src="lib/vendor/json2.js"></script>
 
     <script src="lib/annotator.js"></script>
-<<<<<<< HEAD
-    <script src="lib/registry.js"></script>
-    <script src="lib/widget.js"></script>
-    <script src="lib/editor.js"></script>
-    <script src="lib/viewer.js"></script>
-    <script src="lib/notification.js"></script>
-    <script src="lib/xpath.js"></script>
-=======
->>>>>>> c44895b9
     <script src="lib/plugin/store.js"></script>
     <script src="lib/plugin/permissions.js"></script>
     <script src="lib/plugin/annotateitpermissions.js"></script>
@@ -124,4 +115,4 @@
   </body>
 
 
-</html>
+</html>